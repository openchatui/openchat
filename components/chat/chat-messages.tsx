"use client"

import { useRef, useEffect, useState, useCallback, Fragment } from 'react'
import { CopyIcon, HardDrive } from 'lucide-react'
import { Actions, Action, SpeakAction } from '@/components/ai/actions'
import { Message, MessageAvatar } from '@/components/ai/message'
import { Response } from '@/components/ai/response'
import { Reasoning, ReasoningContent, ReasoningTrigger } from '@/components/ai/reasoning'
import type { UIMessage } from 'ai'
import { isToolOrDynamicToolUIPart, getToolOrDynamicToolName } from 'ai'
import { Tool, ToolHeader, ToolContent, ToolInput, ToolOutput } from '@/components/ai/tool'
import { WebPreview, WebPreviewNavigation, WebPreviewUrl, WebPreviewBody } from '@/components/ai/web-preview'
import type { Model } from '@/types/model.types'
import { Loader } from '@/components/ui/loader'
import { Image } from '@/components/ai/image'
import { VideoJob } from '@/components/ai/video'
import { CodeExecutor } from '@/components/ai/code-exec/CodeExecutor'

interface ChatMessagesProps {
  messages: UIMessage[]
  isLoading: boolean
  error?: Error | null
  selectedModel?: Model | null
  // Pre-computed display data to avoid client-side computation
  assistantDisplayName?: string
  assistantImageUrl?: string
  timeZone?: string
  // Optional gating flags (no-ops if not provided)
  toolsAvailable?: boolean
  webSearchAllowed?: boolean
  imageGenerationAllowed?: boolean
}

export default function ChatMessages({
  messages,
  isLoading,
  error,
  assistantDisplayName = 'AI Assistant',
  assistantImageUrl = '/avatars/01.png',
  timeZone = 'UTC',
  toolsAvailable = true,
  webSearchAllowed = true,
  imageGenerationAllowed = true,
}: ChatMessagesProps) {
  const scrollAreaRef = useRef<HTMLDivElement>(null)
  // Simplified: no timers or progress bookkeeping; render streamed reasoning succinctly
  const toolNameCacheRef = useRef<Map<string, string>>(new Map())

  function formatToolLabel(raw?: string): string {
    const input = String(raw || '').trim()
    if (!input) return 'Tool'
    // Normalize separators to spaces
    let s = input.replace(/[._-]+/g, ' ')
    // Insert spaces between camelCase or PascalCase boundaries
    s = s.replace(/([a-z0-9])([A-Z])/g, '$1 $2')
    // Collapse multiple spaces
    s = s.replace(/\s+/g, ' ').trim()
    // Lowercase all then capitalize first word
    s = s.toLowerCase()
    return s.charAt(0).toUpperCase() + s.slice(1)
  }

  // Use pre-computed values - no client-side computation needed
  const getAssistantDisplayName = () => assistantDisplayName
  const getAssistantImageUrl = () => assistantImageUrl

  // Track whether the user is near the bottom; only auto-scroll in that case
  const [isPinnedToBottom, setIsPinnedToBottom] = useState(true)

  const handleScroll = useCallback(() => {
    const el = scrollAreaRef.current
    if (!el) return
    const distanceFromBottom = el.scrollHeight - el.clientHeight - el.scrollTop
    setIsPinnedToBottom(distanceFromBottom < 80)
  }, [])

  // Auto-scroll to bottom when new messages arrive only if pinned
  useEffect(() => {
    if (isPinnedToBottom && scrollAreaRef.current) {
      scrollAreaRef.current.scrollTop = scrollAreaRef.current.scrollHeight
    }
  }, [messages, isPinnedToBottom])

  // Identify last assistant message for per-message streaming UI
  const lastAssistantMessageId = (() => {
    for (let i = messages.length - 1; i >= 0; i--) {
      if (messages[i].role === 'assistant') return messages[i].id
    }
    return null
  })()

  // Extract reasoning segments wrapped in <think>...</think> and return visible text without those segments
  function extractReasoningFromThink(allText: string): { visibleText: string; reasoningText: string; reasoningActive: boolean } {
    if (typeof allText !== 'string' || allText.length === 0) {
      return { visibleText: '', reasoningText: '', reasoningActive: false }
    }

    const startTag = '<think>'
    const endTag = '</think>'
    let visibleText = allText
    let reasoningText = ''
    let reasoningActive = false

    // Handle complete <think>...</think> blocks (non-greedy, global)
    const completeRegex = /<think>[\s\S]*?<\/think>/g
    const matches = allText.match(completeRegex)
    if (matches && matches.length > 0) {
      reasoningText = matches
        .map((block) => block.replace('<think>', '').replace('</think>', ''))
        .join('\n\n')
      visibleText = allText.replace(completeRegex, '')
    }

    // Handle partial/streaming case (opening tag arrived, closing not yet)
    if (allText.includes(startTag) && !allText.includes(endTag)) {
      reasoningActive = true
      const startIdx = allText.indexOf(startTag)
      if (startIdx >= 0) {
        const afterStart = allText.slice(startIdx + startTag.length)
        reasoningText = reasoningText
          ? `${reasoningText}\n\n${afterStart}`
          : afterStart
        visibleText = allText.slice(0, startIdx)
      }
    }

    return {
      visibleText: visibleText.trim(),
      reasoningText: reasoningText.trim(),
      reasoningActive,
    }
  }

  // Build reasoning text for a message from <think> blocks and any explicit reasoning parts
  function buildReasoningText(message: UIMessage, isStreaming: boolean): { complete: string; streamingCombined: string; hasAny: boolean } {
    const parts = (message.parts || []) as any[]
    const completeBlocks: string[] = []
    let streamingTail: string = ''

    for (const p of parts) {
      if (p?.type === 'text' && typeof p.text === 'string') {
        const allText: string = p.text
        const completeRegex = /<think>[\s\S]*?<\/think>/g
        const matches = allText.match(completeRegex)
        if (matches && matches.length > 0) {
          for (const block of matches) {
            const reasonText = block.replace('<think>', '').replace('</think>', '').trim()
            if (reasonText) completeBlocks.push(reasonText)
          }
        }
        if (isStreaming && allText.includes('<think>') && !allText.includes('</think>')) {
          const startIdx = allText.lastIndexOf('<think>')
          if (startIdx >= 0) streamingTail = allText.slice(startIdx + '<think>'.length)
        }
      } else if (typeof p?.type === 'string' && p.type.toLowerCase().includes('reason')) {
        const text = typeof p?.text === 'string' ? p.text.trim() : ''
        if (text) completeBlocks.push(text)
      }
    }

    const complete = completeBlocks.join('\n\n').trim()
    const streamingCombined = (complete + (streamingTail ? (complete ? '\n\n' : '') + streamingTail : '')).trim()
    return { complete, streamingCombined, hasAny: Boolean(streamingCombined.length > 0) }
  }

  function lastNLines(input: string, n: number): string {
    const lines = input.split(/\r?\n/)
    if (lines.length <= n) return input
    return lines.slice(-n).join('\n')
  }

  function formatTimestampLabel(createdAt?: number): { label: string; tooltip: string } | null {
    if (!createdAt || Number.isNaN(createdAt)) return null
    const d = new Date(createdAt)
    if (Number.isNaN(d.getTime())) return null

    const tz = timeZone || 'UTC'
    const getZonedYMD = (date: Date) => {
      try {
        const parts = new Intl.DateTimeFormat(undefined, {
          timeZone: tz,
          year: 'numeric',
          month: '2-digit',
          day: '2-digit',
        }).formatToParts(date)
        const y = Number(parts.find(p => p.type === 'year')?.value)
        const m = Number(parts.find(p => p.type === 'month')?.value)
        const dd = Number(parts.find(p => p.type === 'day')?.value)
        return { y, m, dd }
      } catch {
        return { y: d.getUTCFullYear(), m: d.getUTCMonth() + 1, dd: d.getUTCDate() }
      }
    }

    const now = new Date()
    const dParts = getZonedYMD(d)
    const nowParts = getZonedYMD(now)
    const yParts = getZonedYMD(new Date(now.getTime() - 24 * 60 * 60 * 1000))

    const time = d.toLocaleTimeString(undefined, { hour: '2-digit', minute: '2-digit', hour12: true, timeZone: tz })

    let dayPart: string
    if (dParts.y === nowParts.y && dParts.m === nowParts.m && dParts.dd === nowParts.dd) {
      dayPart = 'Today'
    } else if (dParts.y === yParts.y && dParts.m === yParts.m && dParts.dd === yParts.dd) {
      dayPart = 'Yesterday'
    } else {
      const mm = String(dParts.m).padStart(2, '0')
      const dd = String(dParts.dd).padStart(2, '0')
      const yy = String(dParts.y).slice(-2)
      dayPart = `${mm}/${dd}/${yy}`
    }

    const label = `${dayPart} at ${time}`
    const tooltip = d.toLocaleString(undefined, { hour12: true, timeZone: tz })
    return { label, tooltip }
  }

  function getVisibleTextForCopy(message: UIMessage): string {
    const textOnly = (message.parts || [])
      .filter((p: any) => p?.type === 'text')
      .map((p: any) => String(p?.text || ''))
      .join('')
    if (message.role === 'assistant') {
      const { visibleText } = extractReasoningFromThink(textOnly)
      return visibleText
    }
    return textOnly
  }


  if (messages.length === 0) {
    return (
      <div className="w-full h-full flex-1 min-h-0 flex items-center justify-center">
        <Loader className="h-6 w-6 text-muted-foreground" />
      </div>
    )
  }

  return (
    <div 
      ref={scrollAreaRef}
      onScroll={handleScroll}
      className="w-full h-full flex-1 min-h-0 overflow-y-auto pt-16"
    >
      <div className="max-w-5xl px-8 mx-auto space-y-6" style={{ paddingBottom: 'calc(150px)' }}>
      {messages.map((message) => 
        message.role === 'user' ? (
          <Fragment key={message.id}>
            <Message from={message.role}>
              {/* User message with bubble */}
              <div className="group w-full flex flex-col items-end gap-2">
                <div className="flex flex-col gap-3 overflow-hidden rounded-4xl px-5 py-4 max-w-[80%] bg-muted text-primary">
                  {/* Render referenced chat pills from metadata */}
                  {(() => {
                    const meta = (message as any).metadata
                    const refs = Array.isArray(meta?.referencedChats) ? meta.referencedChats : []
                    if (refs.length === 0) return null
                    return (
                      <div className="flex items-center gap-2 flex-wrap">
                        {refs.map((r: any) => (
                          <div key={r.id} className="inline-flex items-center gap-2 pl-3 pr-2 py-1 rounded-full bg-input/20 border">
                            <svg className="h-3.5 w-3.5 text-primary/60" viewBox="0 0 24 24" fill="none" stroke="currentColor" strokeWidth="2">
                              <path d="M21 15a2 2 0 0 1-2 2H7l-4 4V5a2 2 0 0 1 2-2h14a2 2 0 0 1 2 2z"/>
                            </svg>
                            <span className="text-xs truncate max-w-[12rem]">@{r.title || 'Chat'}</span>
                          </div>
                        ))}
                      </div>
                    )
                  })()}
                  {/* Render image attachments from metadata */}
                  {(() => {
                    const meta = (message as any).metadata
                    const attachments = meta?.attachments
                    if (!Array.isArray(attachments)) return null
                    return attachments
                      .filter((att: any) => att.type === 'image')
                      .map((att: any, index: number) => {
                        const imageUrl = typeof att.image === 'string' ? att.image : undefined
                        if (!imageUrl) return null
                        return (
                          <div key={`image-${index}`} className="rounded-lg overflow-hidden border border-muted-foreground/20">
                            <img src={imageUrl} alt={`Uploaded image ${index + 1}`} className="max-w-full h-auto" />
                          </div>
                        )
                      })
                  })()}
                  {/* Render file attachments from metadata (non-images) */}
                  {(() => {
                    const meta = (message as any).metadata
                    const attachments = meta?.attachments
                    if (!Array.isArray(attachments)) return null
                    return attachments
                      .filter((att: any) => att.type === 'file')
                      .map((att: any, index: number) => {
                        const fileName = att.filename || `File ${index + 1}`
                        return (
                          <div key={`file-${index}`} className="flex items-center gap-2 px-3 py-2 rounded-lg bg-muted-foreground/10">
                            <HardDrive className="h-4 w-4" />
                            <span className="text-sm">{fileName}</span>
                          </div>
                        )
                      })
                  })()}
                  {/* Render text parts */}
                  {message.parts
                    .filter((part) => part.type === 'text')
                    .map((part, index) => (
                      <div key={index}>
                        <Response className="prose prose-lg leading-normal prose-invert max-w-none prose-p:mt-2 prose-p:mb-2 prose-pre:my-3 prose-li:my-1">
                          {(part as any).text}
                        </Response>
                      </div>
                    ))}
                </div>
                {(() => {
                  const copyText = getVisibleTextForCopy(message as any)
                  if (!copyText) return null
                  return (
                    <Actions className="opacity-100 md:opacity-0 group-hover:md:opacity-100 transition-opacity m-0 mt-2">
                      <Action onClick={() => navigator.clipboard.writeText(copyText)} label="Copy">
                        <CopyIcon className="size-4" />
                      </Action>
                    </Actions>
                  )
                })()}
              </div>
<<<<<<< HEAD
              {(() => {
                const copyText = getVisibleTextForCopy(message as any)
                if (!copyText) return null
                return (
                  <Actions className="opacity-100 md:opacity-0 group-hover:md:opacity-100 transition-opacity m-0 mt-2">
                    <Action onClick={() => navigator.clipboard.writeText(copyText)} label="Copy">
                      <CopyIcon className="size-4" />
                    </Action>
                  </Actions>
                )
              })()}
            </div>
          </Message>
=======
            </Message>
            {/* Optimistic assistant header appears directly after the last user message only when no assistant has spoken yet */}
            {(!lastAssistantMessageId && message === messages[messages.length - 1]) && (
              <div className="group w-full flex flex-col gap-2 py-4">
                <div className="flex items-center gap-2">
                  <MessageAvatar src={getAssistantImageUrl()} name="AI" />
                  <span className="text-sm font-medium text-muted-foreground">{getAssistantDisplayName()}</span>
                </div>
              </div>
            )}
          </Fragment>
>>>>>>> 4a74d090
        ) : (
          <div
            key={message.id}
            className="group w-full flex flex-col gap-2 py-4"
            title={formatTimestampLabel((message as any).metadata?.createdAt)?.tooltip || ''}
          >
            {/* AI avatar and model name on top (use per-message metadata) */}
            {(() => {
              const meta: any = (message as any).metadata || {}
              const headerName = (
                typeof meta.assistantDisplayName === 'string' && meta.assistantDisplayName && meta.assistantDisplayName !== 'Unknown Model'
              )
                ? meta.assistantDisplayName
                : (meta?.model?.name || getAssistantDisplayName())
              const headerImage = (
                typeof meta.assistantImageUrl === 'string' && meta.assistantImageUrl
              )
                ? meta.assistantImageUrl
                : (meta?.model?.profile_image_url || getAssistantImageUrl())
              const ts = formatTimestampLabel(meta?.createdAt)
              return (
                <div className="flex items-center gap-2">
                  <MessageAvatar src={headerImage} name="AI" />
                  <span className="text-sm font-medium text-muted-foreground">{headerName}</span>
                  {ts && (
                    <span className="opacity-0 group-hover:opacity-100 transition-opacity text-xs text-muted-foreground/70">· {ts.label}</span>
                  )}
                </div>
              )
            })()}
            {/* Indent content to align with model name (avatar width + gap ~= ml-10) */}
            <div className="ml-10">
            {(() => {
              // Prefer rendering images directly for image tools; fall back to web preview for other URLs
              const toolParts = (message.parts || []).filter((p: any) => isToolOrDynamicToolUIPart(p as any)) as any[]

              const getToolName = (p: any): string => {
                try {
                  const extracted = getToolOrDynamicToolName(p as any) as string
                  if (typeof extracted === 'string' && extracted.trim().length > 0) return extracted.trim()
                } catch {}
                const candidates = [p?.toolName, p?.name, p?.tool, p?.input?.toolName, p?.input?.name, p?.input?.tool]
                for (const c of candidates) {
                  if (typeof c === 'string' && c.trim().length > 0) return c.trim()
                }
                return ''
              }

              const isImageToolPart = (p: any) => {
                const name = getToolName(p)
                if (name === 'generateImage') return true
                const summary = typeof p?.output?.summary === 'string' ? p.output.summary.toLowerCase() : ''
                // Heuristic: our image tool summaries start with 'image generated'
                if (summary.includes('image generated')) return true
                const detailsModel = (p?.output?.details && typeof p.output.details.model === 'string') ? String(p.output.details.model).toLowerCase() : ''
                if (detailsModel === 'gpt-image-1' || detailsModel === 'dall-e-3') return true
                return false
              }

              // Handle image generation tool: show loader while running, show image when available
              const latestImagePart = (toolsAvailable && imageGenerationAllowed)
                ? ([...toolParts].reverse().find((p: any) => isImageToolPart(p)) as any)
                : undefined
              if (latestImagePart) {
                const state: string | undefined = latestImagePart?.state
                const imageUrl: string | undefined = typeof latestImagePart?.output?.url === 'string' ? latestImagePart.output.url : undefined
                if (!imageUrl && (state === 'input-streaming' || state === 'input-available')) {
                  return (
                    <div className="mb-3 flex items-center justify-center w-full max-w-[1024px] h-[256px] rounded-lg bg-muted/30 border">
                      <Loader className="h-8 w-8" />
                    </div>
                  )
                }
                if (imageUrl) {
                  return (
                    <div className="mb-3 rounded-lg overflow-hidden border">
                      <Image src={imageUrl} alt="Generated image" />
                    </div>
                  )
                }
              }

              // Special handling for video generation tool
              const latestVideoPart = (toolsAvailable) ? ([...toolParts].reverse().find((p: any) => {
                const name = getToolName(p)
                if (name === 'generateVideo') return true
                const summary = typeof p?.output?.summary === 'string' ? p.output.summary.toLowerCase() : ''
                if (summary.includes('video job accepted') || summary.includes('video generated')) return true
                return false
              }) as any) : undefined
              if (latestVideoPart) {
                const out = latestVideoPart?.output
                const url: string | undefined = (out && typeof out.url === 'string' && out.url) ? out.url : undefined
                const jobId: string | undefined = (out?.details?.job?.id as string) || undefined
                // Prefer local files; ignore remote API URLs
                if (url && url.startsWith('/')) {
                  return (
                    <div className="mb-3 rounded-lg overflow-hidden border max-w-[1024px]">
                      <video src={url} controls className="w-full h-auto" />
                    </div>
                  )
                }
                // If the tool provided a remote URL, fall back to VideoJob to resolve the local saved asset
                if (url && jobId) {
                  return <VideoJob jobId={jobId} />
                }
                // Poll job status while queued
                if (jobId) {
                  return <VideoJob jobId={jobId} />
                }
                // Fallback to loader
                return (
                  <div className="mb-3 flex items-center justify-center w-full max-w-[1024px] h-[256px] rounded-lg bg-muted/30 border">
                    <Loader className="h-8 w-8" />
                  </div>
                )
              }

              const latestWithUrl = (toolsAvailable && webSearchAllowed) ? ([...toolParts].reverse().find((p: any) => {
                if (isImageToolPart(p)) return false // handled above
                const outUrl = (p as any)?.output && typeof (p as any).output?.url === 'string' && (p as any).output.url
                const inUrl = (p as any)?.input && typeof (p as any).input?.url === 'string' && (p as any).input.url
                return Boolean(outUrl || inUrl)
              }) as any) : undefined
              const url: string | undefined = (latestWithUrl?.output?.url as string) || (latestWithUrl?.input?.url as string)
              if (!url) return null
              return (
                <div className="mb-3 rounded-lg overflow-hidden border max-h-[600px]">
                  <WebPreview defaultUrl={url}>
                    <WebPreviewNavigation>
                      <WebPreviewUrl />
                    </WebPreviewNavigation>
                    <WebPreviewBody />
                  </WebPreview>
                </div>
              )
            })()}
              {/* Simplified reasoning: show last lines with fade while streaming; full after */}
              {(() => {
                const isLatestAssistant = lastAssistantMessageId === message.id
                const isStreaming = Boolean(isLatestAssistant && isLoading)
                const { complete, streamingCombined, hasAny } = buildReasoningText(message as any, isStreaming)
                if (!hasAny) return null
                const STREAMING_MAX_LINES = 12
                const displayed = isStreaming ? lastNLines(streamingCombined, STREAMING_MAX_LINES) : complete
                return (
                  <div className="relative mb-3">
                    <Reasoning isStreaming={isStreaming} defaultOpen>
                      <ReasoningTrigger />
                      <ReasoningContent className='text-muted-foreground'>
                          {displayed}
                      </ReasoningContent>
                    </Reasoning>
                  </div>
                )
              })()}

              {/* Render tool UI parts (non-image) in order, simplified */}
              {(() => {
                const parts = (message.parts || []) as any[]
                const toolPartsOnly = parts.filter((p: any) => isToolOrDynamicToolUIPart(p as any))
                if (toolPartsOnly.length === 0) return null

                const resolveToolName = (part: any): string | undefined => {
                  const direct = typeof part?.toolName === 'string' ? part.toolName : undefined
                  if (direct && direct.trim()) return direct.trim()
                  const fromProvider = typeof part?.providerMetadata?.openai?.toolName === 'string' ? part.providerMetadata.openai.toolName : undefined
                  if (fromProvider && fromProvider.trim()) return fromProvider.trim()
                  const fromInput = typeof part?.input?.toolName === 'string' ? part.input.toolName : undefined
                  if (fromInput && fromInput.trim()) return fromInput.trim()
                  const fromOutput = typeof part?.output?.toolName === 'string' ? part.output.toolName : undefined
                  if (fromOutput && fromOutput.trim()) return fromOutput.trim()
                  const candidates = [part?.name, part?.tool, part?.input?.name, part?.input?.tool]
                  for (const c of candidates) {
                    if (typeof c === 'string' && c.trim().length > 0) return c.trim()
                  }
                  try {
                    const extracted = getToolOrDynamicToolName(part as any) as string
                    if (typeof extracted === 'string' && extracted.trim().length > 0) return extracted.trim()
                  } catch {}
                  return undefined
                }
                return (
                  <div className="flex flex-col gap-3">
                    {toolPartsOnly.map((part: any, idx: number) => {
                      const partType = (part as any).type as `tool-${string}` | 'dynamic-tool'
                      const state = (part as any).state
                      const input = (part as any).input
                      const output = (part as any).output
                      const errorText = (part as any).errorText
                      const callId = (part as any)?.toolCallId as string | undefined
                      let toolName: string | undefined = callId ? toolNameCacheRef.current.get(callId) : undefined
                      if (!toolName) toolName = resolveToolName(part)
                      if (!toolName && typeof partType === 'string') toolName = partType.replace(/^tool-/, '')
                      if (!toolName) toolName = 'Tool'
                      if (callId && toolName) {
                        toolNameCacheRef.current.set(callId, toolName)
                      }

                      // Special handling for image tool: skip here (already previewed above)
                      const summary = typeof (output as any)?.summary === 'string' ? String((output as any).summary).toLowerCase() : ''
                      const detailsModel = (output as any)?.details && typeof (output as any).details?.model === 'string'
                        ? String((output as any).details.model).toLowerCase()
                        : ''
                      if (toolName === 'generateImage' || summary.includes('image generated') || detailsModel === 'gpt-image-1' || detailsModel === 'dall-e-3') {
                        return null
                      }

                      // Special handling for video tool: do not render generic tool UI (VideoJob renders above)
                      const isVideo = toolName === 'generateVideo' || summary.includes('video job accepted') || summary.includes('video generated')
                      if (isVideo) {
                        return null
                      }

                      // Special handling for code execution via Pyodide
                      if (toolName === 'pyodideRun') {
                        const script: string | undefined = typeof (input as any)?.script === 'string' ? (input as any).script : undefined
                        if (!script) return null
                        // Render a runnable code block with terminal output
                        return (
                          <div key={`${message.id}_tool_${callId || idx}`} className="mb-2">
                            <CodeExecutor code={script} language="python" context={(input as any)?.context} packages={(input as any)?.packages} warmup={(input as any)?.warmup} />
                          </div>
                        )
                      }

                      return (
                        <Tool key={`${message.id}_tool_${callId || idx}`} defaultOpen={state === 'output-error'}>
                          <ToolHeader type={partType as any} state={state} label={formatToolLabel(toolName)} />
                          <ToolContent>
                            <ToolInput input={input} />
                            {(() => {
                              const displayedOutput = (output && typeof output === 'object' && 'summary' in (output as any))
                                ? (output as any).summary
                                : output
                              return (
                                <ToolOutput output={displayedOutput} errorText={errorText} />
                              )
                            })()}
                          </ToolContent>
                        </Tool>
                      )
                    })}
                  </div>
                )
              })()}
              {/* AI message text below */
              }
              <div className="flex flex-col gap-3 text-foreground">
                {(() => {
                  // Render text with <think> blocks removed
                  const textOnly = (message.parts || [])
                    .filter((p: any) => p?.type === 'text')
                    .map((p: any) => String(p?.text || ''))
                    .join('')
                  const { visibleText } = extractReasoningFromThink(textOnly)
                  if (!visibleText) return null
                  return (
                    <div>
                      <Response className="prose prose-lg leading-normal max-w-none prose-p:mt-2 prose-p:mb-2 prose-pre:my-3 prose-li:my-1">
                        {visibleText}
                      </Response>
                    </div>
                  )
                })()}
              </div>
              {(() => {
                const copyText = getVisibleTextForCopy(message as any)
                if (!copyText) return null
                return (
                  <Actions className="ml-0 mt-2 opacity-100 md:opacity-0 group-hover:md:opacity-100 transition-opacity">
                    <Action onClick={() => navigator.clipboard.writeText(copyText)} label="Copy">
                      <CopyIcon className="size-4" />
                    </Action>
                    <SpeakAction text={copyText} />
                  </Actions>
                )
              })()}
            </div>
          </div>
        )
      )}

      {/* Removed separate thinking indicator; the streaming cursor appears inline on the latest assistant message */}

      {error && (
        <div className="flex justify-center">
          <div className="bg-destructive/10 text-destructive px-4 py-2 rounded-lg text-sm">
            Error: {error.message}
          </div>
        </div>
      )}
      </div>
    </div>
  )
}

<|MERGE_RESOLUTION|>--- conflicted
+++ resolved
@@ -326,21 +326,6 @@
                   )
                 })()}
               </div>
-<<<<<<< HEAD
-              {(() => {
-                const copyText = getVisibleTextForCopy(message as any)
-                if (!copyText) return null
-                return (
-                  <Actions className="opacity-100 md:opacity-0 group-hover:md:opacity-100 transition-opacity m-0 mt-2">
-                    <Action onClick={() => navigator.clipboard.writeText(copyText)} label="Copy">
-                      <CopyIcon className="size-4" />
-                    </Action>
-                  </Actions>
-                )
-              })()}
-            </div>
-          </Message>
-=======
             </Message>
             {/* Optimistic assistant header appears directly after the last user message only when no assistant has spoken yet */}
             {(!lastAssistantMessageId && message === messages[messages.length - 1]) && (
@@ -352,7 +337,6 @@
               </div>
             )}
           </Fragment>
->>>>>>> 4a74d090
         ) : (
           <div
             key={message.id}
