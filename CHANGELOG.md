--- conflicted
+++ resolved
@@ -1,5 +1,3 @@
-<<<<<<< HEAD
-=======
 ## [0.2.0] - 2025-11-13
 
 ### PR: [API-first v1 migration, Swagger docs, and Drive/Mobile UX upgrades](https://github.com/openchatui/openchat/pull/120)
@@ -44,7 +42,6 @@
 - Deletions under `actions/**` paired with new `lib/api/**` clients
 - Dockerfile and `docker-compose.yml` env changes
 
->>>>>>> bcaea9f5
 ## [0.1.30] - 2025-11-03
 
 ### PR: [Release: Merge dev into main — Mobile UX, Drive navigation, and video features](https://github.com/openchatui/openchat/pull/110)
